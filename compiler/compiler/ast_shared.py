from collections import defaultdict
from enum import Enum
from typing import Generic, TypeVar, Union, Optional, Protocol
from dataclasses import dataclass, field
from textwrap import indent

import networkx  # type: ignore

from .util import assert_never


class VarVisibility(Enum):
    PLAINTEXT = "plaintext"
    SHARED = "shared"

    def __str__(self) -> str:
        return self.value

    # __repr__ = __str__


class DataType(Enum):
    INT = "int"
    BOOL = "bool"
    TUPLE = "tuple"

    def __str__(self) -> str:
        return self.value

    # __repr__ = __str__


@dataclass
class VarType:
    visibility: Optional[VarVisibility] = None
    dims: Optional[list[bool]] = None
    datatype: Optional[DataType] = None
    tuple_types: list["VarType"] = field(default_factory=list)

    def __hash__(self) -> int:
        return hash(
            (self.visibility, self.datatype, self.dims, tuple(self.tuple_types))
        )

    def drop_dim(self) -> "VarType":
        if self.dims is None:
            return VarType(self.visibility, None, self.datatype)
        else:
            return VarType(self.visibility, self.dims[:-1], self.datatype)

    def add_dim(self) -> "VarType":
        if self.dims is None:
            return VarType(self.visibility, None, self.datatype)
        else:
            return VarType(self.visibility, self.dims + [True], self.datatype)

    def is_plaintext(self) -> bool:
        return self.visibility == VarVisibility.PLAINTEXT

    def is_shared(self) -> bool:
        return self.visibility == VarVisibility.SHARED

    def could_become(self, supertype: "VarType") -> bool:
        return (
            self.visibility in [supertype.visibility, None]
            and self.datatype in [supertype.datatype, None]
            and self.dims in [supertype.dims, None]
            and all(
                t.could_become(subtype)
                for t, subtype in zip(self.tuple_types, supertype.tuple_types)
            )
        )

    def is_complete(self) -> bool:
        return (
            self.visibility is not None
            and self.datatype is not None
            and self.dims is not None
            and (
                self.datatype != DataType.TUPLE
                or all(t.is_complete() for t in self.tuple_types)
            )
        )

    @staticmethod
    def merge(
        *types: "VarType",
        mixed_shared_plaintext_allowed=True,
        mixed_datatypes_allowed=False,
    ) -> "VarType":
        assert len(types) > 0

        # TODO: switch all type errors to syntax errors with the locations of the offending
        # code in the original source code

        merged_type = VarType()

        # Determine the visibility of the merged type
        elem_visibilities = [t.visibility for t in types]
        if (
            len(set(filter(lambda x: x is not None, elem_visibilities))) > 1
            and not mixed_shared_plaintext_allowed
        ):
            raise TypeError(
                "Cannot merge types with different visibilities:\n{}".format(
                    "\n".join(repr(t) for t in types)
                )
            )
        if any(v == VarVisibility.SHARED for v in elem_visibilities):
            merged_type.visibility = VarVisibility.SHARED
        elif all(v == VarVisibility.PLAINTEXT for v in elem_visibilities):
            merged_type.visibility = VarVisibility.PLAINTEXT

        # Determine the dimensionality of the merged type
        elem_dims = [len(t.dims) for t in types if t.dims is not None]
        if len(set(elem_dims)) > 1:
            raise TypeError(
                "Cannot merge types with different dimensionality:\n{}".format(
                    "\n".join(repr(t) for t in types)
                )
            )
        if len(elem_dims) > 0:
            merged_type.dims = [True] * elem_dims[0]

        # Determine the datatype of the merged type
        elem_datatypes = [t.datatype for t in types if t.datatype is not None]
        if len(set(elem_datatypes)) > 1 and not mixed_datatypes_allowed:
            raise TypeError(
                "Cannot merge types with different datatypes:\n{}".format(
                    "\n".join(repr(t) for t in types)
                )
            )
        if len(elem_datatypes) > 0:
            merged_type.datatype = elem_datatypes[0]

        # Determine the tuple types of the merged type
        if len(set(len(t.tuple_types) for t in types)) > 1:
            raise TypeError(
                "Cannot merge types with different tuple types:\n{}".format(
                    "\n".join(repr(t) for t in types)
                )
            )
        tuple_len = len(types[0].tuple_types)
        merged_type.tuple_types = [VarType() for _ in range(tuple_len)]

        elem_tuple_types = [[t.tuple_types[i] for t in types] for i in range(tuple_len)]
        for i in range(tuple_len):
            if len(set(elem_tuple_types[i])) > 1:
                raise TypeError(
                    "Cannot merge types with different tuple types:\n{}".format(
                        "\n".join(repr(t) for t in types)
                    )
                )
            if len(elem_tuple_types[i]) > 0:
                merged_type.tuple_types[i] = elem_tuple_types[i][0]

        return merged_type

<<<<<<< HEAD
    def to_cpp(self, type_env: "TypeEnv", **kwargs) -> str:
        assert self.visibility is not None
        assert self.datatype is not None
        assert self.dims is not None

        if self.datatype == DataType.TUPLE:
            return f"std::tuple<{', '.join(t.to_cpp(type_env, **kwargs) for t in self.tuple_types)}>"
        else:
            str_rep = ""
            for _ in self.dims:
                str_rep += "std::vector<"
            str_rep += self.datatype.to_cpp(
                type_env,
                plaintext=kwargs.get(
                    "plaintext",
                    self.visibility == VarVisibility.PLAINTEXT,
                ),
                **{k: v for k, v in kwargs.items() if k != "plaintext"},
            )
            for _ in self.dims:
                str_rep += ">"
            return str_rep

=======
>>>>>>> 4187eb0e
    def __str__(self) -> str:
        if self.datatype == DataType.TUPLE:
            return "tuple[" + ", ".join(str(t) for t in self.tuple_types) + "]"

        str_rep = f"{self.visibility}["
        if self.dims is not None:
            for _ in self.dims:
                str_rep += "list["
        str_rep += f"{self.datatype}"
        if self.dims is not None:
            for _ in self.dims:
                str_rep += "]"
        str_rep += "]"
        if self.dims is None:
            str_rep += "(unknown dims)"
        return str_rep


PLAINTEXT_INT = VarType(VarVisibility.PLAINTEXT, [], DataType.INT)


@dataclass(frozen=True)
class Var:
    """A variable named `name`"""

    # This is a string for user-provided variables,
    # and an integer for temporary variables the compiler automatically generates
    name: Union[str, int]

    rename_subscript: Optional[int] = None

    def __str__(self) -> str:
        name = self.name if isinstance(self.name, str) else f"!{self.name}"
        subscript = "" if self.rename_subscript is None else f"!{self.rename_subscript}"
        return name + subscript


class TypeEnv(defaultdict[Var, VarType]):
    def __str__(self) -> str:
        return "\n".join(
            [
                f"{var}: {var_type}"
                for var, var_type in sorted(self.items(), key=lambda x: str(x[0]))
            ]
        )


@dataclass
class Parameter:
    """A function parameter of the form `var: var_type`"""

    var: Var
    var_type: VarType
    default_values: list[str] = field(
        default_factory=list
    )  # generated from example function calls in the input file
    party_idx: Optional[
        int
    ] = None  # stores the party index associated with this parameter, if it is shared

    def __str__(self) -> str:
        return f"{self.var}: {self.var_type}"


@dataclass(frozen=True)
class Constant:
    """A constant with value `value`"""

    value: Union[int, bool]
    datatype: DataType

    def __str__(self) -> str:
        return str(self.value)

    def __eq__(self, o) -> bool:
        return (
            isinstance(o, Constant)
            and self.value == o.value
            and self.datatype == o.datatype
        )


LoopBound = Union[Var, Constant]


class BinOpKind(Enum):
    ADD = "+"
    SUB = "-"
    MUL = "*"
    DIV = "//"
    LT = "<"
    GT = ">"
    LT_E = "<="
    GT_E = ">="
    EQ = "=="
    NOT_EQ = "!="
    AND = "and"
    OR = "or"
    BIT_AND = "&"
    BIT_OR = "|"
    BIT_XOR = "^"

    def get_ret_datatype(self) -> Optional[DataType]:
        if self in (BinOpKind.ADD, BinOpKind.SUB, BinOpKind.MUL, BinOpKind.DIV):
            return DataType.INT

        elif self in (
            BinOpKind.LT,
            BinOpKind.GT,
            BinOpKind.LT_E,
            BinOpKind.GT_E,
            BinOpKind.EQ,
            BinOpKind.NOT_EQ,
            BinOpKind.AND,
            BinOpKind.OR,
        ):
            return DataType.BOOL

        elif self in (BinOpKind.BIT_AND, BinOpKind.BIT_XOR, BinOpKind.BIT_OR):
            return None  # return type is the same as the inputs

        else:
            raise ValueError(f"Unhandled binary operation {self}")

    def get_operand_datatypes(self) -> list[DataType]:
        if self in (
            BinOpKind.ADD,
            BinOpKind.SUB,
            BinOpKind.MUL,
            BinOpKind.DIV,
            BinOpKind.LT,
            BinOpKind.GT,
            BinOpKind.LT_E,
            BinOpKind.GT_E,
        ):
            return [DataType.INT]

        elif self in (
            BinOpKind.EQ,
            BinOpKind.NOT_EQ,
            BinOpKind.AND,
            BinOpKind.OR,
            BinOpKind.BIT_AND,
            BinOpKind.BIT_OR,
            BinOpKind.BIT_XOR,
        ):
            return [DataType.INT, DataType.BOOL]

        else:
            raise ValueError(f"Unhandled binary operation {self}")

    def __str__(self) -> str:
        return self.value


class UnaryOpKind(Enum):
    NEGATE = "-"
    NOT = "not"

    def get_ret_datatype(self) -> DataType:
        if self == UnaryOpKind.NEGATE:
            return DataType.INT

        elif self == UnaryOpKind.NOT:
            return DataType.BOOL

        else:
            raise ValueError(f"Unhandled unary operation {self}")

    def get_operand_datatypes(self) -> list[DataType]:
        if self == UnaryOpKind.NEGATE:
            return [DataType.INT]

        elif self == UnaryOpKind.NOT:
            return [DataType.BOOL, DataType.INT]

        else:
            raise ValueError(f"Unhandled unary operation {self}")

    def __str__(self) -> str:
        return self.value


OPERAND = TypeVar("OPERAND")


@dataclass
class BinOp(Generic[OPERAND]):
    """A binary operator expression of the form `left operator right`"""

    left: OPERAND
    operator: BinOpKind
    right: OPERAND

    def __str__(self) -> str:
        return f"({self.left} {self.operator} {self.right})"

    def __hash__(self) -> int:
        return hash((self.left, self.operator, self.right))


@dataclass
class UnaryOp(Generic[OPERAND]):
    """A unary operator expression of the form `operator operand`"""

    operator: UnaryOpKind
    operand: OPERAND

    def __str__(self) -> str:
        return f"{self.operator} {self.operand}"

    def __hash__(self) -> int:
        return hash((self.operator, self.operand))


class SubscriptIndexBinOp(BinOp["SubscriptIndex"]):
    pass


class SubscriptIndexUnaryOp(UnaryOp["SubscriptIndex"]):
    pass


SubscriptIndex = Union[Var, Constant, SubscriptIndexBinOp, SubscriptIndexUnaryOp]


def subscript_index_accessed_vars(index: SubscriptIndex) -> list[Var]:
    if isinstance(index, Var):
        return [index]
    elif isinstance(index, Constant):
        return []
    elif isinstance(index, SubscriptIndexBinOp):
        left = subscript_index_accessed_vars(index.left)
        right = subscript_index_accessed_vars(index.right)
        return left + right
    elif isinstance(index, SubscriptIndexUnaryOp):
        return subscript_index_accessed_vars(index.operand)
    else:
        assert_never(index)


@dataclass(frozen=True)
class Subscript:
    """An array subscript expression of the form `array[index]`"""

    array: Var
    index: SubscriptIndex

    def __hash__(self) -> int:
        return id(self)

    def __str__(self) -> str:
        return f"{self.array}[{self.index}]"


BLOCK = TypeVar("BLOCK")


@dataclass
class CFGFunction(Generic[BLOCK]):
    name: str
    parameters: list[Parameter]
    body: networkx.DiGraph
    entry_block: BLOCK
    exit_block: BLOCK
    return_type: Optional[VarType]

    def __str__(self) -> str:
        parameters = ", ".join([str(parameter) for parameter in self.parameters])
        block_indices = {block: i for i, block in enumerate(self.body.nodes)}
        blocks = "\n".join(
            [
                f"Block {i}:\n{indent(str(block), '    ')}"
                for i, block in enumerate(self.body.nodes)
            ]
        )
        edges = " ".join(
            [
                f"({block_indices[u]}, {block_indices[v]}, {label})"
                for u, v, label in self.body.edges(data="label")
            ]
        )
        return (
            f"Function {self.name}({parameters})"
            + (f" -> {self.return_type}" if self.return_type is not None else "")
            + ":\n"
            + f"Entry block: {block_indices[self.entry_block]}\n"
            + f"Exit block: {block_indices[self.exit_block]}\n"
            + blocks
            + "\n"
            + f"Edges: {edges}"
        )<|MERGE_RESOLUTION|>--- conflicted
+++ resolved
@@ -156,32 +156,6 @@
 
         return merged_type
 
-<<<<<<< HEAD
-    def to_cpp(self, type_env: "TypeEnv", **kwargs) -> str:
-        assert self.visibility is not None
-        assert self.datatype is not None
-        assert self.dims is not None
-
-        if self.datatype == DataType.TUPLE:
-            return f"std::tuple<{', '.join(t.to_cpp(type_env, **kwargs) for t in self.tuple_types)}>"
-        else:
-            str_rep = ""
-            for _ in self.dims:
-                str_rep += "std::vector<"
-            str_rep += self.datatype.to_cpp(
-                type_env,
-                plaintext=kwargs.get(
-                    "plaintext",
-                    self.visibility == VarVisibility.PLAINTEXT,
-                ),
-                **{k: v for k, v in kwargs.items() if k != "plaintext"},
-            )
-            for _ in self.dims:
-                str_rep += ">"
-            return str_rep
-
-=======
->>>>>>> 4187eb0e
     def __str__(self) -> str:
         if self.datatype == DataType.TUPLE:
             return "tuple[" + ", ".join(str(t) for t in self.tuple_types) + "]"
