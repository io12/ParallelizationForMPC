--- conflicted
+++ resolved
@@ -46,23 +46,6 @@
 
     @classmethod
     def from_dictionary(cls, params):
-<<<<<<< HEAD
-        datapoint_name = params["datapoint_name"]
-        mean = params["mean"]
-        median = params["median"]
-        stddev = params["stddev"]
-        return cls(
-            datapoint_name=datapoint_name, mean=mean, median=median, stddev=stddev
-        )
-
-    def to_dictionary(self):
-        return {
-            "datapoint_name": self.datapoint_name,
-            "mean": self.mean,
-            "median": self.median,
-            "stddev": self.stddev,
-        }
-=======
         datapoint_name = params['datapoint_name']
         mean = params['mean']
         median = params['median']
@@ -98,7 +81,6 @@
             stddev = stddev_value,
             readings = readings
         )
->>>>>>> 0f2dd9f4
 
 
 def parse_datapoint(line: str) -> TimingDatapoint:
